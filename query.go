--- conflicted
+++ resolved
@@ -1,14 +1,3 @@
-<<<<<<< HEAD
-// package query implement a query manager to drive concurrent workers
-// to query the DHT. Per the S/Kademlia paper, each query consists of
-// multiple paths that query disjoint sets of peers. A query is setup
-// with a target key, a queryPathFunc that sets up a given path and
-// returns a QueryFunc tasked to communicate with a peer, and a set
-// of initial peers. As the query progress, QueryFunc can return
-// closer peers that will be used to navigate closer to the target
-// key in the DHT until an answer is reached.
-=======
->>>>>>> 70d5802f
 package dht
 
 import (
@@ -54,7 +43,12 @@
 	queriedSet *pset.PeerSet
 }
 
-// constructs query
+// Constructs a query. Per the S/Kademlia paper, each query consists of
+// multiple paths that query disjoint sets of peers. A query is setup with a
+// target key, a queryPathFunc that sets up a given path and returns a
+// QueryFunc tasked to communicate with a peer, and a set of initial peers. As
+// the query progress, QueryFunc can return closer peers that will be used to
+// navigate closer to the target key in the DHT until an answer is reached.
 func (dht *IpfsDHT) newQuery(k string, f queryPathFunc) *dhtQuery {
 	return &dhtQuery{
 		key:         k,
@@ -284,7 +278,7 @@
 			case peer, more := <-p.peersToQuery.DeqChan:
 				if !more {
 					// Put this back so we can finish any outstanding queries.
-					r.rateLimit <- struct{}{}
+					p.rateLimit <- struct{}{}
 					return // channel closed.
 				}
 
