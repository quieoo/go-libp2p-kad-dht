package dht

import (
	"bufio"
	"context"
	"fmt"
	"io"
	"sync"
	"time"

	ggio "github.com/gogo/protobuf/io"
	ctxio "github.com/jbenet/go-context/io"
	pb "github.com/libp2p/go-libp2p-kad-dht/pb"
	inet "github.com/libp2p/go-libp2p-net"
	peer "github.com/libp2p/go-libp2p-peer"
)

var dhtMessageTimeout = 1 * time.Minute
var ErrReadTimeout = fmt.Errorf("timed out reading response")

type bufferedWriteCloser interface {
	ggio.WriteCloser
	Flush() error
}

// The Protobuf writer performs multiple small writes when writing a message.
// We need to buffer those writes, to make sure that we're not sending a new
// packet for every single write.
type bufferedDelimitedWriter struct {
	*bufio.Writer
	ggio.WriteCloser
}

func newBufferedDelimitedWriter(str io.Writer) bufferedWriteCloser {
	w := bufio.NewWriter(str)
	return &bufferedDelimitedWriter{
		Writer:      w,
		WriteCloser: ggio.NewDelimitedWriter(w),
	}
}

func (w *bufferedDelimitedWriter) Flush() error {
	return w.Writer.Flush()
}

// handleNewStream implements the inet.StreamHandler
func (dht *IpfsDHT) handleNewStream(s inet.Stream) {
	go dht.handleNewMessage(s)
}

func (dht *IpfsDHT) handleNewMessage(s inet.Stream) {
	ctx := dht.Context()
	cr := ctxio.NewReader(ctx, s) // ok to use. we defer close stream in this func
	cw := ctxio.NewWriter(ctx, s) // ok to use. we defer close stream in this func
	r := ggio.NewDelimitedReader(cr, inet.MessageSizeMax)
	w := newBufferedDelimitedWriter(cw)
	mPeer := s.Conn().RemotePeer()

	for {
		// receive msg
		pmes := new(pb.Message)
<<<<<<< HEAD
		s.SetReadDeadline(time.Now().Add(dhtMessageTimeout))
		if err := r.ReadMsg(pmes); err != nil {
			log.Debugf("Error unmarshaling data: %s", err)
=======
		switch err := r.ReadMsg(pmes); err {
		case io.EOF:
			s.Close()
			return
		case nil:
		default:
			s.Reset()
			logger.Debugf("Error unmarshaling data: %s", err)
>>>>>>> acfe6d01
			return
		}

		// update the peer (on valid msgs only)
		dht.updateFromMessage(ctx, mPeer, pmes)

		// get handler for this msg type.
		handler := dht.handlerForMsgType(pmes.GetType())
		if handler == nil {
			s.Reset()
			logger.Debug("got back nil handler from handlerForMsgType")
			return
		}

		// dispatch handler.
		rpmes, err := handler(ctx, mPeer, pmes)
		if err != nil {
			s.Reset()
			logger.Debugf("handle message error: %s", err)
			return
		}

		// if nil response, return it before serializing
		if rpmes == nil {
			logger.Debug("got back nil response from request")
			continue
		}

		// send out response msg
<<<<<<< HEAD
		s.SetWriteDeadline(time.Now().Add(dhtMessageTimeout))
		if err := w.WriteMsg(rpmes); err != nil {
			log.Debugf("send response error: %s", err)
=======
		err = w.WriteMsg(rpmes)
		if err == nil {
			err = w.Flush()
		}
		if err != nil {
			s.Reset()
			logger.Debugf("send response error: %s", err)
>>>>>>> acfe6d01
			return
		}
	}
}

// sendRequest sends out a request, but also makes sure to
// measure the RTT for latency measurements.
func (dht *IpfsDHT) sendRequest(ctx context.Context, p peer.ID, pmes *pb.Message) (*pb.Message, error) {

	ms, err := dht.messageSenderForPeer(p)
	if err != nil {
		return nil, err
	}

	start := time.Now()

	rpmes, err := ms.SendRequest(ctx, pmes)
	if err != nil {
		return nil, err
	}

	// update the peer (on valid msgs only)
	dht.updateFromMessage(ctx, p, rpmes)

	dht.peerstore.RecordLatency(p, time.Since(start))
	logger.Event(ctx, "dhtReceivedMessage", dht.self, p, rpmes)
	return rpmes, nil
}

// sendMessage sends out a message
func (dht *IpfsDHT) sendMessage(ctx context.Context, p peer.ID, pmes *pb.Message) error {
	ms, err := dht.messageSenderForPeer(p)
	if err != nil {
		return err
	}

	if err := ms.SendMessage(ctx, pmes); err != nil {
		return err
	}
	logger.Event(ctx, "dhtSentMessage", dht.self, p, pmes)
	return nil
}

func (dht *IpfsDHT) updateFromMessage(ctx context.Context, p peer.ID, mes *pb.Message) error {
	// Make sure that this node is actually a DHT server, not just a client.
	protos, err := dht.peerstore.SupportsProtocols(p, dht.protocolStrs()...)
	if err == nil && len(protos) > 0 {
		dht.Update(ctx, p)
	}
	return nil
}

func (dht *IpfsDHT) messageSenderForPeer(p peer.ID) (*messageSender, error) {
	dht.smlk.Lock()
	ms, ok := dht.strmap[p]
	if ok {
		dht.smlk.Unlock()
		return ms, nil
	}
	ms = &messageSender{p: p, dht: dht}
	dht.strmap[p] = ms
	dht.smlk.Unlock()

	if err := ms.prepOrInvalidate(); err != nil {
		dht.smlk.Lock()
		defer dht.smlk.Unlock()

		if msCur, ok := dht.strmap[p]; ok {
			// Changed. Use the new one, old one is invalid and
			// not in the map so we can just throw it away.
			if ms != msCur {
				return msCur, nil
			}
			// Not changed, remove the now invalid stream from the
			// map.
			delete(dht.strmap, p)
		}
		// Invalid but not in map. Must have been removed by a disconnect.
		return nil, err
	}
	// All ready to go.
	return ms, nil
}

type messageSender struct {
	s   inet.Stream
	r   ggio.ReadCloser
	w   bufferedWriteCloser
	lk  sync.Mutex
	p   peer.ID
	dht *IpfsDHT

	invalid   bool
	singleMes int
}

// invalidate is called before this messageSender is removed from the strmap.
// It prevents the messageSender from being reused/reinitialized and then
// forgotten (leaving the stream open).
func (ms *messageSender) invalidate() {
	ms.invalid = true
	if ms.s != nil {
		ms.s.Reset()
		ms.s = nil
	}
}

func (ms *messageSender) prepOrInvalidate() error {
	ms.lk.Lock()
	defer ms.lk.Unlock()
	if err := ms.prep(); err != nil {
		ms.invalidate()
		return err
	}
	return nil
}

func (ms *messageSender) prep() error {
	if ms.invalid {
		return fmt.Errorf("message sender has been invalidated")
	}
	if ms.s != nil {
		return nil
	}

	nstr, err := ms.dht.host.NewStream(ms.dht.ctx, ms.p, ms.dht.protocols...)
	if err != nil {
		return err
	}
	ms.r = ggio.NewDelimitedReader(nstr, inet.MessageSizeMax)
	ms.w = newBufferedDelimitedWriter(nstr)
	ms.s = nstr

	return nil
}

// streamReuseTries is the number of times we will try to reuse a stream to a
// given peer before giving up and reverting to the old one-message-per-stream
// behaviour.
const streamReuseTries = 3

func (ms *messageSender) SendMessage(ctx context.Context, pmes *pb.Message) error {
	ms.lk.Lock()
	defer ms.lk.Unlock()
<<<<<<< HEAD
	if err := ms.prep(); err != nil {
		return err
	}

	if err := ms.writeMessage(pmes); err != nil {
		return err
	}

	if ms.singleMes > streamReuseTries {
		ms.s.Close()
		ms.s = nil
	}

	return nil
}

func (ms *messageSender) writeMessage(pmes *pb.Message) error {
	ms.s.SetWriteDeadline(time.Now().Add(dhtMessageTimeout))
	err := ms.w.WriteMsg(pmes)
	if err != nil {
		// If the other side isnt expecting us to be reusing streams, we're gonna
		// end up erroring here. To make sure things work seamlessly, lets retry once
		// before continuing

		log.Infof("error writing message: ", err)
		ms.s.Close()
		ms.s = nil
=======
	retry := false
	for {
>>>>>>> acfe6d01
		if err := ms.prep(); err != nil {
			return err
		}

<<<<<<< HEAD
		ms.s.SetWriteDeadline(time.Now().Add(dhtMessageTimeout))
		if err := ms.w.WriteMsg(pmes); err != nil {
			return err
=======
		if err := ms.writeMsg(pmes); err != nil {
			ms.s.Reset()
			ms.s = nil

			if retry {
				logger.Info("error writing message, bailing: ", err)
				return err
			} else {
				logger.Info("error writing message, trying again: ", err)
				retry = true
				continue
			}
>>>>>>> acfe6d01
		}

		logger.Event(ctx, "dhtSentMessage", ms.dht.self, ms.p, pmes)

		if ms.singleMes > streamReuseTries {
			go inet.FullClose(ms.s)
			ms.s = nil
		} else if retry {
			ms.singleMes++
		}

		return nil
	}
}

func (ms *messageSender) SendRequest(ctx context.Context, pmes *pb.Message) (*pb.Message, error) {
	ms.lk.Lock()
	defer ms.lk.Unlock()
	retry := false
	for {
		if err := ms.prep(); err != nil {
			return nil, err
		}

		if err := ms.writeMsg(pmes); err != nil {
			ms.s.Reset()
			ms.s = nil

			if retry {
				logger.Info("error writing message, bailing: ", err)
				return nil, err
			} else {
				logger.Info("error writing message, trying again: ", err)
				retry = true
				continue
			}
		}

		mes := new(pb.Message)
		if err := ms.ctxReadMsg(ctx, mes); err != nil {
			ms.s.Reset()
			ms.s = nil

			if retry {
				logger.Info("error reading message, bailing: ", err)
				return nil, err
			} else {
				logger.Info("error reading message, trying again: ", err)
				retry = true
				continue
			}
		}

		logger.Event(ctx, "dhtSentMessage", ms.dht.self, ms.p, pmes)

		if ms.singleMes > streamReuseTries {
			go inet.FullClose(ms.s)
			ms.s = nil
		} else if retry {
			ms.singleMes++
		}

		return mes, nil
	}
}

func (ms *messageSender) writeMsg(pmes *pb.Message) error {
	if err := ms.w.WriteMsg(pmes); err != nil {
		return err
	}
	return ms.w.Flush()
}

func (ms *messageSender) ctxReadMsg(ctx context.Context, mes *pb.Message) error {
	errc := make(chan error, 1)
	go func(r ggio.ReadCloser) {
		ms.s.SetReadDeadline(time.Now().Add(dhtMessageTimeout))
		errc <- r.ReadMsg(mes)
	}(ms.r)

	t := time.NewTimer(dhtMessageTimeout)
	defer t.Stop()

	select {
	case err := <-errc:
		return err
	case <-ctx.Done():
		return ctx.Err()
	case <-t.C:
		return ErrReadTimeout
	}
}<|MERGE_RESOLUTION|>--- conflicted
+++ resolved
@@ -15,7 +15,7 @@
 	peer "github.com/libp2p/go-libp2p-peer"
 )
 
-var dhtMessageTimeout = 1 * time.Minute
+const dhtMessageTimeout = 1 * time.Minute
 var ErrReadTimeout = fmt.Errorf("timed out reading response")
 
 type bufferedWriteCloser interface {
@@ -59,11 +59,7 @@
 	for {
 		// receive msg
 		pmes := new(pb.Message)
-<<<<<<< HEAD
 		s.SetReadDeadline(time.Now().Add(dhtMessageTimeout))
-		if err := r.ReadMsg(pmes); err != nil {
-			log.Debugf("Error unmarshaling data: %s", err)
-=======
 		switch err := r.ReadMsg(pmes); err {
 		case io.EOF:
 			s.Close()
@@ -72,7 +68,6 @@
 		default:
 			s.Reset()
 			logger.Debugf("Error unmarshaling data: %s", err)
->>>>>>> acfe6d01
 			return
 		}
 
@@ -102,11 +97,7 @@
 		}
 
 		// send out response msg
-<<<<<<< HEAD
 		s.SetWriteDeadline(time.Now().Add(dhtMessageTimeout))
-		if err := w.WriteMsg(rpmes); err != nil {
-			log.Debugf("send response error: %s", err)
-=======
 		err = w.WriteMsg(rpmes)
 		if err == nil {
 			err = w.Flush()
@@ -114,7 +105,6 @@
 		if err != nil {
 			s.Reset()
 			logger.Debugf("send response error: %s", err)
->>>>>>> acfe6d01
 			return
 		}
 	}
@@ -259,47 +249,12 @@
 func (ms *messageSender) SendMessage(ctx context.Context, pmes *pb.Message) error {
 	ms.lk.Lock()
 	defer ms.lk.Unlock()
-<<<<<<< HEAD
-	if err := ms.prep(); err != nil {
-		return err
-	}
-
-	if err := ms.writeMessage(pmes); err != nil {
-		return err
-	}
-
-	if ms.singleMes > streamReuseTries {
-		ms.s.Close()
-		ms.s = nil
-	}
-
-	return nil
-}
-
-func (ms *messageSender) writeMessage(pmes *pb.Message) error {
-	ms.s.SetWriteDeadline(time.Now().Add(dhtMessageTimeout))
-	err := ms.w.WriteMsg(pmes)
-	if err != nil {
-		// If the other side isnt expecting us to be reusing streams, we're gonna
-		// end up erroring here. To make sure things work seamlessly, lets retry once
-		// before continuing
-
-		log.Infof("error writing message: ", err)
-		ms.s.Close()
-		ms.s = nil
-=======
 	retry := false
 	for {
->>>>>>> acfe6d01
 		if err := ms.prep(); err != nil {
 			return err
 		}
 
-<<<<<<< HEAD
-		ms.s.SetWriteDeadline(time.Now().Add(dhtMessageTimeout))
-		if err := ms.w.WriteMsg(pmes); err != nil {
-			return err
-=======
 		if err := ms.writeMsg(pmes); err != nil {
 			ms.s.Reset()
 			ms.s = nil
@@ -312,7 +267,6 @@
 				retry = true
 				continue
 			}
->>>>>>> acfe6d01
 		}
 
 		logger.Event(ctx, "dhtSentMessage", ms.dht.self, ms.p, pmes)
