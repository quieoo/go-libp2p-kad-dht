--- conflicted
+++ resolved
@@ -148,13 +148,8 @@
 		routingTable: rt,
 		protocols:    protocols,
 	}
-<<<<<<< HEAD
 	dht.streamPool.newStream = dht.newStream
-=======
-
 	dht.ctx = dht.newContextWithLocalTags(ctx)
-
->>>>>>> cf9bd9b6
 	return dht
 }
 
